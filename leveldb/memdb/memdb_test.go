// Copyright (c) 2012, Suryandaru Triandana <syndtr@gmail.com>
// All rights reserved.
//
// Use of this source code is governed by a BSD-style license that can be
// found in the LICENSE file.

// This LevelDB Go implementation is based on LevelDB C++ implementation.
// Which contains the following header:
//   Copyright (c) 2011 The LevelDB Authors. All rights reserved.
//   Use of this source code is governed by a BSD-style license that can be
//   found in the LEVELDBCPP_LICENSE file. See the LEVELDBCPP_AUTHORS file
//   for names of contributors.

package memdb

import (
	"encoding/binary"
<<<<<<< HEAD
	"github.com/syndtr/goleveldb/leveldb/comparer"
=======
>>>>>>> a7e0161d
	"math/rand"
	"testing"

	"leveldb/comparer"
)

func TestPutRemove(t *testing.T) {
	p := New(comparer.BytesComparer{})

	assertExist := func(key string, want bool) {
		got := p.Contains([]byte(key))
		if got != want {
			if got {
				t.Errorf("key %q exist", key)
			} else {
				t.Errorf("key %q doesn't exist", key)
			}
		}
	}

	assertLen := func(want int) {
		got := p.Len()
		if got != want {
			t.Errorf("invalid length, want=%d got=%d", want, got)
		}
	}

	assertSize := func(want int) {
		got := p.Size()
		if got != want {
			t.Errorf("invalid size, want=%d got=%d", want, got)
		}
	}

	assertFind := func(key string, want_found bool, want_key string) {
		rkey, _, err := p.Find([]byte(key))
		if err == nil {
			if !want_found {
				t.Errorf("found key: %q", string(rkey))
			} else if want_key != string(rkey) {
				t.Errorf("invalid key, want=%q got=%q", want_key, string(rkey))
			}
		} else if want_found {
			t.Errorf("key %q not found", key)
		}
	}

	assertLen(0)
	assertSize(0)
	assertExist("", false)
	assertFind("", false, "")
	p.Put([]byte("foo"), nil)
	assertLen(1)
	assertSize(3)
	assertExist("foo", true)
	assertExist("bar", false)
	assertFind("foo", true, "foo")
	assertFind("bar", true, "foo")
	p.Put([]byte("bar"), []byte("xx"))
	assertLen(2)
	assertSize(8)
	assertExist("bar", true)
	p.Put([]byte("bar"), []byte("xxx"))
	assertLen(2)
	assertSize(9)
	assertExist("bar", true)
	p.Put([]byte("bar"), []byte(""))
	assertSize(6)
	p.Remove([]byte("foo"))
	assertLen(1)
	assertExist("foo", false)
	p.Remove([]byte("foo"))
	assertLen(1)
	assertSize(3)
	assertExist("bar", true)
	assertFind("zz", false, "")
	p.Put([]byte("zz"), nil)
	assertLen(2)
	assertSize(5)
	assertExist("zz", true)
	p.Remove([]byte("bar"))
	assertExist("bar", false)
	assertFind("bar", true, "zz")
	assertExist("zz", true)
	p.Remove([]byte("bar"))
	assertExist("zz", true)
	p.Remove([]byte("zz"))
	assertExist("zz", false)
	assertFind("zz", false, "")
	assertLen(0)
	assertSize(0)
}

func BenchmarkPut(b *testing.B) {
	buf := make([][4]byte, b.N)
	for i := range buf {
		binary.LittleEndian.PutUint32(buf[i][:], uint32(i))
	}

	b.ResetTimer()
	p := New(comparer.BytesComparer{})
	for i := range buf {
		p.Put(buf[i][:], nil)
	}
}

func BenchmarkPutRandom(b *testing.B) {
	buf := make([][4]byte, b.N)
	for i := range buf {
		binary.LittleEndian.PutUint32(buf[i][:], uint32(rand.Int()))
	}

	b.ResetTimer()
	p := New(comparer.BytesComparer{})
	for i := range buf {
		p.Put(buf[i][:], nil)
	}
}

func BenchmarkGet(b *testing.B) {
	buf := make([][4]byte, b.N)
	for i := range buf {
		binary.LittleEndian.PutUint32(buf[i][:], uint32(i))
	}

	p := New(comparer.BytesComparer{})
	for i := range buf {
		p.Put(buf[i][:], nil)
	}

	b.ResetTimer()
	for i := range buf {
		p.Get(buf[i][:])
	}
}

func BenchmarkGetRandom(b *testing.B) {
	buf := make([][4]byte, b.N)
	for i := range buf {
		binary.LittleEndian.PutUint32(buf[i][:], uint32(i))
	}

	p := New(comparer.BytesComparer{})
	for i := range buf {
		p.Put(buf[i][:], nil)
	}

	b.ResetTimer()
	for i := 0; i < b.N; i++ {
		p.Get(buf[rand.Int()%b.N][:])
	}
}<|MERGE_RESOLUTION|>--- conflicted
+++ resolved
@@ -15,14 +15,10 @@
 
 import (
 	"encoding/binary"
-<<<<<<< HEAD
-	"github.com/syndtr/goleveldb/leveldb/comparer"
-=======
->>>>>>> a7e0161d
 	"math/rand"
 	"testing"
 
-	"leveldb/comparer"
+	"github.com/syndtr/goleveldb/leveldb/comparer"
 )
 
 func TestPutRemove(t *testing.T) {
